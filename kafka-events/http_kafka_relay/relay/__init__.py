"""HTTP to Kafka Relay."""
import base64
import json
import logging
import os
<<<<<<< HEAD
import json
import base64

from aiokafka import AIOKafkaProducer
from fastapi import Depends, FastAPI, Request, Response
=======
from typing import Iterable, List, Union

from aiokafka import AIOKafkaProducer

from fastapi import Depends, FastAPI, Request, Response

>>>>>>> 3011c082

DEFAULT_BOOTSTRAP_SERVER = "kafka"
DEFAULT_INBOUND_TOPIC = "acapy-inbound-message"
KAFKA_BOOTSTRAP = os.environ.get("KAFKA_BOOTSTRAP", DEFAULT_BOOTSTRAP_SERVER)
INBOUND_TOPIC = os.environ.get("INBOUND_TOPIC", DEFAULT_INBOUND_TOPIC)

app = FastAPI(title="HTTP to Kafka Relay", version="0.1.0")
LOGGER = logging.getLogger("uvicorn.error." + __name__)


class ProducerDependency:
    """Hold a single producer across requests."""

    def __init__(self):
        """Create Dependency."""
        self.producer = AIOKafkaProducer(
            bootstrap_servers=KAFKA_BOOTSTRAP, enable_idempotence=True
        )
        self.started = False

    async def __call__(self) -> AIOKafkaProducer:
        """Retrieve producer."""
        return self.producer


producer_dep = ProducerDependency()


@app.on_event("startup")
async def start_producer():
    """Start up kafka producer on startup."""
    LOGGER.info("Starting Kafka Producer...")
    await producer_dep.producer.start()
    LOGGER.info("Kafka Producer started")


@app.on_event("shutdown")
async def stop_producer():
    """Stop producer on shutdown."""
    LOGGER.info("Stopping Kafka Producer...")
    await producer_dep.producer.stop()
    LOGGER.info("Kafka Producer stopped")


def b64_to_bytes(val: Union[str, bytes], urlsafe=False) -> bytes:
    """Convert a base 64 string to bytes."""
    if isinstance(val, str):
        val = val.encode("ascii")
    if urlsafe:
        missing_padding = len(val) % 4
        if missing_padding:
            val += b"=" * (4 - missing_padding)
        return base64.urlsafe_b64decode(val)
    return base64.b64decode(val)


def _recipients_from_packed_message(packed_message: bytes) -> List[str]:
    """
    Inspect the header of the packed message and extract the recipient key.
    """
    try:
        wrapper = json.loads(packed_message)
    except Exception as err:
        raise ValueError("Invalid packed message") from err

    recips_json = b64_to_bytes(wrapper["protected"], urlsafe=True).decode("ascii")
    try:
        recips_outer = json.loads(recips_json)
    except Exception as err:
        raise ValueError("Invalid packed message recipients") from err

    return [recip["header"]["kid"] for recip in recips_outer["recipients"]]


@app.post("/")
async def receive_message(
    request: Request, producer: AIOKafkaProducer = Depends(producer_dep)
):
    """Receive a new agent message and post to Kafka."""
    message = await request.body()
<<<<<<< HEAD
    value = str.encode(
        json.dumps(
            {
                "payload": base64.urlsafe_b64encode(message).decode(),
            }
        ),
    )
    LOGGER.debug("Received message, pushing to Kafka: %s", value)
    await producer.send_and_wait(INBOUND_TOPIC, value)
=======
    LOGGER.debug("Received message, pushing to Kafka: %s", message)

    recips = ",".join(_recipients_from_packed_message(message)).encode("utf8")
    LOGGER.info(
        f"   Sending Kafka event with topic: {INBOUND_TOPIC}, message: {message}, key: {recips[0]}"
    )
    await producer.send_and_wait(INBOUND_TOPIC, message, key=recips)
>>>>>>> 3011c082
    return Response(status_code=200)<|MERGE_RESOLUTION|>--- conflicted
+++ resolved
@@ -3,20 +3,11 @@
 import json
 import logging
 import os
-<<<<<<< HEAD
-import json
-import base64
-
-from aiokafka import AIOKafkaProducer
-from fastapi import Depends, FastAPI, Request, Response
-=======
-from typing import Iterable, List, Union
+from typing import List, Union
 
 from aiokafka import AIOKafkaProducer
 
 from fastapi import Depends, FastAPI, Request, Response
-
->>>>>>> 3011c082
 
 DEFAULT_BOOTSTRAP_SERVER = "kafka"
 DEFAULT_INBOUND_TOPIC = "acapy-inbound-message"
@@ -97,23 +88,12 @@
 ):
     """Receive a new agent message and post to Kafka."""
     message = await request.body()
-<<<<<<< HEAD
-    value = str.encode(
-        json.dumps(
-            {
-                "payload": base64.urlsafe_b64encode(message).decode(),
-            }
-        ),
-    )
-    LOGGER.debug("Received message, pushing to Kafka: %s", value)
-    await producer.send_and_wait(INBOUND_TOPIC, value)
-=======
     LOGGER.debug("Received message, pushing to Kafka: %s", message)
 
     recips = ",".join(_recipients_from_packed_message(message)).encode("utf8")
     LOGGER.info(
-        f"   Sending Kafka event with topic: {INBOUND_TOPIC}, message: {message}, key: {recips[0]}"
+        f"Sending Kafka event with topic: {INBOUND_TOPIC}, message: {message}, "
+        f"key: {recips[0]}"
     )
     await producer.send_and_wait(INBOUND_TOPIC, message, key=recips)
->>>>>>> 3011c082
     return Response(status_code=200)